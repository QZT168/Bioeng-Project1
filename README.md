<<<<<<< HEAD
# Readme

Bioeng-Project1 - Image-Based Bioengineering Data Analysis and Query
- The project developed an automated image analysis and query tool designed to convert unstructured biological cell image data into a structured tabular format and support natural language or SQL-like queries.

Content:
- images/: dataset images for this project.
- Bioeng-pj1.ipynb: We co-wrote the code on colab, and the ipynb file contains all versions of our code, as well as a brief introduction to the code for each part of the project.
- Bioeng-pj1.pdf: The pdf version of Bioeng-pj1.ipynb.
- Bioeng-pj1.py: all the code in the final version.
- report.pdf: This document contains our detailed introduction to the project, the thought process, the coding process, the use of tools and techniques, and future improvements.

Contributor:
=======
# Bioeng-Project1
Image-Based Bioengineering Data Analysis and Query

Image-Based Bioengineering Data Analysis and Query Tool Development Report：
https://docs.google.com/document/d/1e3-rCJgn4zjilpw-arpCZsrFv3RyVayOv1AcIDfB-u4/edit?usp=sharing
>>>>>>> e99a188a
<|MERGE_RESOLUTION|>--- conflicted
+++ resolved
@@ -1,21 +1,18 @@
-<<<<<<< HEAD
 # Readme
 
-Bioeng-Project1 - Image-Based Bioengineering Data Analysis and Query
+## Bioeng-Project1 - Image-Based Bioengineering Data Analysis and Query
 - The project developed an automated image analysis and query tool designed to convert unstructured biological cell image data into a structured tabular format and support natural language or SQL-like queries.
 
-Content:
+## Content:
 - images/: dataset images for this project.
 - Bioeng-pj1.ipynb: We co-wrote the code on colab, and the ipynb file contains all versions of our code, as well as a brief introduction to the code for each part of the project.
 - Bioeng-pj1.pdf: The pdf version of Bioeng-pj1.ipynb.
 - Bioeng-pj1.py: all the code in the final version.
 - report.pdf: This document contains our detailed introduction to the project, the thought process, the coding process, the use of tools and techniques, and future improvements.
+- report link: https://docs.google.com/document/d/1e3-rCJgn4zjilpw-arpCZsrFv3RyVayOv1AcIDfB-u4/edit?usp=sharing
 
-Contributor:
-=======
-# Bioeng-Project1
-Image-Based Bioengineering Data Analysis and Query
-
-Image-Based Bioengineering Data Analysis and Query Tool Development Report：
-https://docs.google.com/document/d/1e3-rCJgn4zjilpw-arpCZsrFv3RyVayOv1AcIDfB-u4/edit?usp=sharing
->>>>>>> e99a188a
+## Contributor:
+All members contributed equally to this project, with an equal distribution of work among everyone.
+- Qizhi Tian, UCI, qizhit@uci.edu
+- Xuan Gu, UCI, xuang7@uci.edu
+- Jiatong Liu,UCI, jiatonl9@uci.edu